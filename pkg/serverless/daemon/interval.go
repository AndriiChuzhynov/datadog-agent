--- conflicted
+++ resolved
@@ -66,16 +66,6 @@
 func (d *Daemon) AutoSelectStrategy() flush.Strategy {
 	freq := d.InvocationInterval()
 
-<<<<<<< HEAD
-	// if !d.clientLibReady {
-	// 	return flush.NewPeriodically(flushInterval)
-	// }
-=======
-	if !d.clientLibReady {
-		return flush.NewPeriodically(defaultFlushInterval)
-	}
->>>>>>> 9ddfa860
-
 	// when not enough data is available, fallback on flush.AtTheEnd strategy
 	if freq == time.Duration(0) {
 		return &flush.AtTheEnd{}
