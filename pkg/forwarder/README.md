--- conflicted
+++ resolved
@@ -79,14 +79,9 @@
 ones (newest transactions are retried first).
 
 We start dropping transactions (oldest first) when the number of transactions
-<<<<<<< HEAD
-in the retry queue is bigger than `forwarder_retry_queue_max_size` or when the sum
-of all the payload sizes is bigger than `forwarder_retry_queue_all_payloads_max_size` 
-=======
 in the retry queue is bigger than `forwarder_retry_queue_max_size` if 
 `forwarder_retry_queue_max_size` is greater than zero otherwise when the sum
 of all the payload sizes is bigger than `forwarder_retry_queue_payloads_max_size` 
->>>>>>> 24e3b938
 (see the agent configuration).
 
 Disclaimer: using multiple API keys with the **Datadog** backend will multiply
