// Unless explicitly stated otherwise all files in this repository are licensed
// under the Apache License Version 2.0.
// This product includes software developed at Datadog (https://www.datadoghq.com/).
// Copyright 2021-present Datadog, Inc.

package config

// Experimental OTLP configuration paths.
const (
<<<<<<< HEAD
	ExperimentalOTLPSection         = "experimental.otlp"
	ExperimentalOTLPHTTPPort        = ExperimentalOTLPSection + ".http_port"
	ExperimentalOTLPgRPCPort        = ExperimentalOTLPSection + ".grpc_port"
	ExperimentalOTLPTracePort       = ExperimentalOTLPSection + ".internal_traces_port"
	ExperimentalOTLPMetricsEnabled  = ExperimentalOTLPSection + ".metrics_enabled"
	ExperimentalOTLPTracesEnabled   = ExperimentalOTLPSection + ".traces_enabled"
	ReceiverSubSectionKey           = "receiver"
	ExperimentalOTLPReceiverSection = ExperimentalOTLPSection + ReceiverSubSectionKey
=======
	experimentalOTLPPrefix         = "experimental.otlp"
	ExperimentalOTLPHTTPPort       = experimentalOTLPPrefix + ".http_port"
	ExperimentalOTLPgRPCPort       = experimentalOTLPPrefix + ".grpc_port"
	ExperimentalOTLPTracePort      = experimentalOTLPPrefix + ".internal_traces_port"
	ExperimentalOTLPMetricsEnabled = experimentalOTLPPrefix + ".metrics_enabled"
	ExperimentalOTLPTracesEnabled  = experimentalOTLPPrefix + ".traces_enabled"

	ExperimentalOTLPMetrics = experimentalOTLPPrefix + ".metrics"
>>>>>>> 45c30c25
)

// SetupOTLP related configuration.
func SetupOTLP(config Config) {
	config.BindEnvAndSetDefault(ExperimentalOTLPTracePort, 5003)
	config.BindEnvAndSetDefault(ExperimentalOTLPMetricsEnabled, true)
	config.BindEnvAndSetDefault(ExperimentalOTLPTracesEnabled, true)
	config.SetKnown(ExperimentalOTLPMetrics)
	config.BindEnv(ExperimentalOTLPHTTPPort, "DD_OTLP_HTTP_PORT")
	config.BindEnv(ExperimentalOTLPgRPCPort, "DD_OTLP_GRPC_PORT")
	config.SetKnown(ExperimentalOTLPReceiverSection)
}<|MERGE_RESOLUTION|>--- conflicted
+++ resolved
@@ -7,7 +7,6 @@
 
 // Experimental OTLP configuration paths.
 const (
-<<<<<<< HEAD
 	ExperimentalOTLPSection         = "experimental.otlp"
 	ExperimentalOTLPHTTPPort        = ExperimentalOTLPSection + ".http_port"
 	ExperimentalOTLPgRPCPort        = ExperimentalOTLPSection + ".grpc_port"
@@ -16,16 +15,7 @@
 	ExperimentalOTLPTracesEnabled   = ExperimentalOTLPSection + ".traces_enabled"
 	ReceiverSubSectionKey           = "receiver"
 	ExperimentalOTLPReceiverSection = ExperimentalOTLPSection + ReceiverSubSectionKey
-=======
-	experimentalOTLPPrefix         = "experimental.otlp"
-	ExperimentalOTLPHTTPPort       = experimentalOTLPPrefix + ".http_port"
-	ExperimentalOTLPgRPCPort       = experimentalOTLPPrefix + ".grpc_port"
-	ExperimentalOTLPTracePort      = experimentalOTLPPrefix + ".internal_traces_port"
-	ExperimentalOTLPMetricsEnabled = experimentalOTLPPrefix + ".metrics_enabled"
-	ExperimentalOTLPTracesEnabled  = experimentalOTLPPrefix + ".traces_enabled"
-
-	ExperimentalOTLPMetrics = experimentalOTLPPrefix + ".metrics"
->>>>>>> 45c30c25
+	ExperimentalOTLPMetrics         = ExperimentalOTLPSection + ".metrics"
 )
 
 // SetupOTLP related configuration.
