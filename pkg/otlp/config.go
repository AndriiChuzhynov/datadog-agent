--- conflicted
+++ resolved
@@ -39,7 +39,6 @@
 	return cfg.IsSet(config.ExperimentalOTLPHTTPPort) || cfg.IsSet(config.ExperimentalOTLPgRPCPort)
 }
 
-<<<<<<< HEAD
 // isSetExperimentalReceiver checks it the experimental receiver section is set.
 func isSetExperimentalReceiver(cfg config.Config) bool {
 	// HACK: We want to mark as enabled if the section is present, even if empty, so that we get errors
@@ -49,11 +48,11 @@
 	// To work around this, we check if the receiver key is present in the string map, which does the 'correct' thing.
 	_, ok := cfg.GetStringMap(config.ExperimentalOTLPSection)[config.ExperimentalOTLPReceiverSection]
 	return ok
-=======
+}
+
 // isSetExperimentalMetrics checks if the experimental metrics config is set.
 func isSetExperimentalMetrics(cfg config.Config) bool {
 	return cfg.IsSet(config.ExperimentalOTLPMetrics)
->>>>>>> 45c30c25
 }
 
 func isSetExperimental(cfg config.Config) bool {
